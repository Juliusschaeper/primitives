import {alpha, get} from '../../../src/utils'

// Variables to be removed in the next major release

// Every variable in this file must map to a functional variable (e.g. get('fg.default')).
// Don't use hex codes (e.g. '#fff') or scale variables (e.g. get('scale.gray.5')).

const deprecated = '#ff0000'
const unset = 'transparent'

export default {
  text: {
    primary: get('fg.default'),
    secondary: get('fg.muted'),
    tertiary: get('fg.inactive'),
    placeholder: get('fg.inactive'),
    disabled: get('fg.inactive'),
    inverse: get('fg.onEmphasis'),
    link: get('accent.fg'),
    danger: get('danger.fg'),
    success: get('success.fg'),
    warning: get('attention.fg'),
    white: get('fg.onEmphasis')
  },
  icon: {
    primary: get('fg.default'),
    secondary: get('fg.muted'),
    tertiary: get('fg.inactive'),
    info: get('accent.fg'),
    danger: get('danger.fg'),
    success: get('success.fg'),
    warning: get('attention.fg')
  },
  border: {
    primary: get('border.default'),
<<<<<<< HEAD
    secondary: get('border.subtle'),
=======
    secondary: get('border.muted'),
>>>>>>> 247a40a9
    tertiary: get('neutral.muted'),
    overlay: get('border.default'),
    inverse: get('fg.onEmphasis'), // or move to marketing
    info: get('accent.emphasis'),
    danger: get('danger.emphasis'),
    success: get('success.emphasis'),
    warning: get('attention.emphasis')
  },
  bg: {
    canvas: get('canvas.default'),
    canvasMobile: unset,
    canvasInverse: get('neutral.emphasis'),
    canvasInset: get('canvas.inset'),
    primary: get('canvas.default'),
    secondary: get('neutral.subtle'),
    tertiary: get('neutral.subtle'),
    overlay: get('canvas.overlay'),
    backdrop: get('primer.canvas.backdrop'),
    info: get('accent.subtle'),
    infoInverse: get('accent.emphasis'),
    danger: get('danger.subtle'),
    dangerInverse: get('danger.emphasis'),
    success: get('success.subtle'),
    successInverse: get('success.emphasis'),
    warning: get('attention.subtle'),
    warningInverse: get('attention.emphasis')
  },
  shadow: {
    highlight: get('primer.shadow.highlight'),
    inset: get('primer.shadow.inset')
  },
  state: {
    hover: {
      primaryBg: get('accent.emphasis'),
      primaryBorder: get('accent.emphasis'),
      primaryText: get('fg.onEmphasis'),
      primaryIcon: get('fg.onEmphasis'),
      secondaryBg: get('neutral.subtle'),
      secondaryBorder: get('neutral.subtle')
    },

    selected: {
      primaryBg: get('accent.emphasis'),
      primaryBorder: get('accent.emphasis'),
      primaryText: get('fg.onEmphasis'),
      primaryIcon: get('fg.onEmphasis')
    },

    focus: {
      border: get('accent.emphasis'),
      shadow: get('primer.shadow.focus') // blue focus ring
    }
  },
  alert: {
    info: {
      text: get('fg.default'),
      icon: get('accent.fg'),
      bg: get('accent.subtle'),
      border: get('accent.muted')
    },
    warn: {
      text: get('fg.default'),
      icon: get('attention.fg'),
      bg: get('attention.subtle'),
      border: get('attention.muted')
    },
    error: {
      text: get('fg.default'),
      icon: get('danger.fg'),
      bg: get('danger.subtle'),
      border: get('danger.muted')
    },
    success: {
      text: get('fg.default'),
      icon: get('success.fg'),
      bg: get('success.subtle'),
      border: get('success.muted')
    }
  },
  autocomplete: {
    shadow: get('shadow.medium'),
    rowBorder: get('border.muted')
  },
  blankslate: {
    icon: get('fg.muted')
  },
  counter: {
    text: get('fg.default'),
    bg: get('neutral.subtle'),
    primary: {
      text: get('fg.onEmphasis'),
      bg: get('neutral.emphasis')
    },
    secondary: {
      text: get('fg.muted'),
      bg: get('neutral.subtle')
    }
  },
  box: {
    blueBorder: get('accent.muted'),
    rowYellowBg: get('attention.subtle'),
    rowBlueBg: get('accent.subtle'),
    headerBlueBg: get('accent.subtle'),
    headerBlueBorder: get('accent.muted'),
    borderInfo: get('accent.muted'),
    bgInfo: get('accent.subtle'),
    borderWarning: get('attention.muted'),
    bgWarning: get('attention.subtle')
  },
  branchName: {
    text: get('fg.muted'),
    icon: get('fg.muted'),
    bg: get('neutral.subtle'),
    link: {
      text: get('accent.fg'),
      icon: get('accent.fg'),
      bg: get('accent.subtle')
    }
  },
  markdown: {
    codeBg: get('neutral.subtle'),
    frameBorder: get('border.default'),
    blockquoteBorder: get('border.default'),
    tableBorder: get('border.default'),
    tableTrBorder: get('border.muted')
  },
  filterItem: {
    barBg: get('neutral.subtle')
  },
  hiddenTextExpander: {
    bg: get('neutral.muted'),
    bgHover: get('accent.muted')
  },
  dragAndDrop: {
    border: get('border.default')
  },
  uploadEnabled: {
    border: get('border.default'),
    borderFocused: get('accent.emphasis')
  },
  previewableCommentForm: {
    border: get('border.default')
  },
  verifiedBadge: {
    text: get('success.fg'),
    bg: get('canvas.default'),
    border: get('border.default')
  },
  socialCount: {
    bg: get('canvas.default')
  },
  tooltip: {
    text: get('fg.onEmphasis'),
    bg: get('neutral.emphasis')
  },
  searchKeyword: {
    hl: get('attention.subtle')
  },
  filesExplorerIcon: get('accent.fg'),
  hlAuthorBg: get('accent.subtle'),
  hlAuthorBorder: get('accent.muted'),
  logoSubdued: get('neutral.muted'),
  discussionBorder: get('success.muted'),
  discussionBgSuccess: get('success.emphasis'),
  actionsWorkflowTableStickyBg: get('primer.canvas.sticky'),
  repoLanguageColorBorder: get('primer.border.contrast'),
  codeSelectionBg: get('accent.muted'),
  highlight: {
    text: get('fg.default'),
    bg: get('attention.subtle')
  },
  blob: {
    lineHighlightBg: get('attention.subtle'),
    lineHighlightBorder: get('attention.muted')
  },
  topicTag: {
    text: get('accent.fg'),
    bg: get('accent.subtle'),
    hoverBg: get('accent.muted'),
    activeBg: get('accent.subtle')
  },
  footerInvertocat: {
    octicon: get('fg.inactive'),
    octiconHover: get('fg.muted')
  },
  dropdown: {
    shadow: get('shadow.large')
  },
  label: {
    border: get('border.default'),
    primary: {
      text: get('fg.default'),
      border: get('neutral.emphasis')
    },
    secondary: {
      text: get('fg.muted'),
      border: get('border.default')
    },
    info: {
      text: get('accent.fg'),
      border: get('accent.emphasis')
    },
    success: {
      text: get('success.fg'),
      border: get('success.emphasis')
    },
    warning: {
      text: get('attention.fg'),
      border: get('attention.emphasis')
    },
    danger: {
      text: get('danger.fg'),
      border: get('danger.emphasis')
    },
    orange: {
      text: get('severe.fg'),
      border: get('severe.emphasis')
    }
  },
  input: {
    bg: get('canvas.default'),
    contrastBg: get('canvas.inset'),
    border: get('border.default'),
    shadow: get('primer.shadow.inset'),
    disabledBg: get('neutral.subtle'),
    disabledBorder: get('border.default'),
    warningBorder: get('attention.emphasis'),
    errorBorder: get('danger.emphasis'),
    tooltip: {
      success: {
        text: get('fg.default'),
        bg: get('success.subtle'),
        border: get('success.muted')
      },
      warning: {
        text: get('fg.default'),
        bg: get('attention.subtle'),
        border: get('attention.muted')
      },
      error: {
        text: get('fg.default'),
        bg: get('danger.subtle'),
        border: get('danger.muted')
      }
    }
  },
  toast: {
    text: get('fg.default'),
    bg: get('canvas.default'),
    border: get('border.default'),
    shadow: get('shadow.large'),
    icon: get('fg.onEmphasis'),
    iconBg: get('accent.emphasis'),
    iconBorder: unset,
    success: {
      text: get('fg.default'),
      border: get('border.default'),
      icon: get('fg.onEmphasis'),
      iconBg: get('success.emphasis'),
      iconBorder: unset
    },
    warning: {
      text: get('fg.default'),
      border: get('border.default'),
      icon: get('fg.default'),
      iconBg: get('attention.emphasis'),
      iconBorder: unset
    },
    danger: {
      text: get('fg.default'),
      border: get('border.default'),
      icon: get('fg.onEmphasis'),
      iconBg: get('danger.emphasis'),
      iconBorder: unset
    },
    loading: {
      text: get('fg.default'),
      border: get('border.default'),
      icon: get('fg.onEmphasis'),
      iconBg: get('neutral.emphasis'),
      iconBorder: unset
    }
  },
  timeline: {
    text: get('fg.muted'),
    badgeBg: get('neutral.subtle'),
    badgeSuccessBorder: unset,
    targetBadgeBorder: get('accent.emphasis'),
    targetBadgeShadow: get('accent.muted')
  },
  diffstat: {
    neutralBg: get('neutral.muted'),
    neutralBorder: get(’border.blend’),
    deletionBg: get('danger.emphasis'),
    deletionBorder: get(’border.blend’),
    additionBg: get('success.emphasis'),
    additionBorder: get(’border.blend’),
  },
  diff: {
    addition: {
      text: get('success.fg'),
      bg: get('success.subtle'),
      border: get('success.muted')
    },
    deletion: {
      text: get('danger.fg'),
      bg: get('danger.subtle'),
      border: get('danger.muted')
    },
    change: {
      text: get('attention.fg'),
      bg: get('attention.subtle'),
      border: get('attention.muted')
    }
  },
  mergeBox: {
    successIconBg: get('success.emphasis'),
    successIconText: get('fg.onEmphasis'),
    successIconBorder: unset,
    successIndicatorBg: get('success.emphasis'),
    successIndicatorBorder: unset,
    mergedIconBg: get('done.emphasis'),
    mergedIconText: get('fg.onEmphasis'),
    mergedIconBorder: unset,
    mergedBoxBorder: get('done.emphasis'),
    neutralIconBg: get('neutral.emphasis'),
    neutralIconText: get('fg.onEmphasis'),
    neutralIconBorder: unset,
    neutralIndicatorBg: get('neutral.emphasis'),
    neutralIndicatorBorder: unset,
    warningIconBg: get('attention.emphasis'),
    warningIconText: get('fg.onEmphasis'),
    warningIconBorder: unset,
    warningBoxBorder: get('attention.emphasis'),
    warningMergeHighlight: unset,
    errorIconBg: get('danger.emphasis'),
    errorIconText: get('fg.onEmphasis'),
    errorIconBorder: unset,
    errorIndicatorBg: get('danger.emphasis'),
    errorIndicatorBorder: unset
  },
  fade: {
    fg10: deprecated,
    fg15: deprecated,
    fg30: deprecated,
    fg50: deprecated,
    fg70: deprecated,
    fg85: deprecated
  },
  underlinenav: {
    border: unset,
    borderHover: get('neutral.muted'),
    borderActive: get('primer.border.active'),
    text: get('fg.default'),
    textHover: get('fg.default'),
    textActive: get('fg.default'),
    icon: get('fg.inactive'),
    iconHover: get('fg.inactive'),
    iconActive: get('fg.default'),
    counterText: get('fg.default'),
    counterBg: get('neutral.subtle')
  },
  selectMenu: {
    borderSecondary: get('border.muted'),
    shadow: get('shadow.large'),
    backdropBg: get('primer.canvas.backdrop')
  },
  sidenav: {
    borderActive: get('primer.border.active')
  },
  menu: {
    headingText: get('fg.default'),
    borderActive: get('primer.border.active')
  },
  project: {
    cardBg: get('canvas.overlay')
  },
  prState: {
    draft: {
      text: get('fg.onEmphasis'),
      bg: get('neutral.emphasis'),
      border: unset
    },
    open: {
      text: get('fg.onEmphasis'),
      bg: get('success.emphasis'),
      border: unset
    },
    merged: {
      text: get('fg.onEmphasis'),
      bg: get('done.emphasis'),
      border: unset
    },
    closed: {
      text: get('fg.onEmphasis'),
      bg: get('danger.emphasis'),
      border: unset
    }
  },
  diffBlob: {
    numText: get('fg.muted'),
    numHoverText: get('fg.default'),
    addition: {
      numText: get('success.fg'),
      numHoverText: get('fg.default'),
      numBg: get('success.muted'),
      lineBg: get('success.subtle'),
      wordBg: get('success.muted')
    },
    deletion: {
      numText: get('danger.fg'),
      numHoverText: get('fg.default'),
      numBg: get('danger.muted'),
      lineBg: get('danger.subtle'),
      wordBg: get('danger.muted')
    },
    hunk: {
      text: get('fg.muted'),
      numBg: get('accent.muted'),
      lineBg: get('accent.subtle')
    },
    emptyBlockBg: get('neutral.subtle'),
    selectedLineHighlightBg: get('attention.subtle'),
    selectedLineHighlightBorder: get('attention.muted'),
    expander: {
      icon: get('fg.muted'),
      hoverIcon: get('fg.onEmphasis'),
      hoverBg: get('accent.emphasis')
    },
    commentButton: {
      icon: get('fg.onEmphasis'),
      bg: get('accent.emphasis'),
      gradientBg: unset
    }
  },
  introShelf: {
    gradientLeft: get('accent.subtle'),
    gradientRight: get('success.subtle'),
    gradientIn: get('canvas.default'),
    gradientOut: alpha(get('scale.white'), 0)
  }
}<|MERGE_RESOLUTION|>--- conflicted
+++ resolved
@@ -33,11 +33,7 @@
   },
   border: {
     primary: get('border.default'),
-<<<<<<< HEAD
-    secondary: get('border.subtle'),
-=======
     secondary: get('border.muted'),
->>>>>>> 247a40a9
     tertiary: get('neutral.muted'),
     overlay: get('border.default'),
     inverse: get('fg.onEmphasis'), // or move to marketing
