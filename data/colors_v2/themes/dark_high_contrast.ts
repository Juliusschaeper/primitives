--- conflicted
+++ resolved
@@ -124,7 +124,6 @@
     muted: get('scale.gray.5'),
     subtle: get('scale.gray.5')
   },
-<<<<<<< HEAD
   neutral: {
     emphasis: get('scale.gray.6')
   },
@@ -148,7 +147,7 @@
   },
   sponsors: {
     muted: get('scale.pink.4'),
-=======
+  },
   avatar: {
     border: alpha(get('scale.white'), 0.9),
   },
@@ -158,7 +157,6 @@
   },
   neutral: {
     emphasis: get('scale.gray.6')
->>>>>>> 898f618c
   },
   btn: {
     primary: {
